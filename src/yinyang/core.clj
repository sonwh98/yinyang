(ns yinyang.core
  (:require [clojure.pprint :as pp]
            [taoensso.timbre :as log]
            [taoensso.timbre.appenders.core :as appenders]
            [yinyang.pred :as p])
  (:gen-class))

(defonce global-env (atom {'* *
                           '+ +
                           '/ /
                           '- -
                           'prn prn}))

(declare eval2)

(defmacro apply2 [s-ex env]
  `(let [s-ex# (map #(eval2 % ~env) ~s-ex)
         f# (first s-ex#)
         args# (rest s-ex#)
         args-count# (count args#)]
     (log/debug {:apply2-s-ex s-ex#
                 :apply2-args args#})
     (case args-count#
       1 (f# (nth args# 0))
       2 (f# (nth args# 0)
             (nth args# 1))
       3 (f# (nth args# 0)
             (nth args# 1)
             (nth args# 2))
       
       4 (f# (nth args# 0)
             (nth args# 1)
             (nth args# 2)
             (nth args# 3))
       (.applyTo f# args#))))

(defn eval2 [s-ex env]
  (log/debug {:eval2-s-ex s-ex
              :env env
              :global-env @global-env})
  (cond
    (p/lambda? s-ex) (let [params (second s-ex)
                           body (drop 2 s-ex)
                           body (conj body 'do)]
                       (fn [& args]
                         (eval2 body (fn [a-symbol]
                                       (let [v (env a-symbol)]
                                         (log/debug {:params params
                                                     :a-symbol a-symbol
                                                     :a-symbol-v v
                                                     :args args})
                                         (if v
                                           v
                                           (let [pairs (mapv vec (partition 2 (interleave params args)))
                                                 env2 (into {} pairs)]
                                             (env2 a-symbol))))))))
    
    (set? s-ex)      (set (map #(eval2 % env) s-ex))
    (vector? s-ex)   (mapv #(eval2 % env) s-ex)
    (map? s-ex)      (into {} (for [[k v] s-ex]
                                [(eval2 k env)
                                 (eval2 v env)]))
    (p/quote? s-ex)  (first (rest s-ex))
    (p/do? s-ex)     (let [do-body (rest s-ex)
                           last-ex (last do-body)
                           ex-but-last (drop-last do-body)]
                       (map #(eval2 % env) ex-but-last)
                       (log/debug {:do-body do-body
                                   :ex-but-last ex-but-last
                                   :last-ex last-ex})
                       (eval2 last-ex env))
    (p/let? s-ex)    (let [bindings (second s-ex)
                           pairs (mapv vec (partition 2 bindings))
                           env2 (into {} pairs)
                           body (drop 2 s-ex)
                           implicit-do (conj body 'do)]
                       (log/debug {:bindings bindings
                                   :do implicit-do})
                       (eval2 implicit-do (merge env env2)))
    (symbol? s-ex)   (or (env s-ex)
                         (@global-env s-ex))
    (p/def? s-ex)    (let [[d s v] s-ex]
                       (swap! global-env (fn [global-env]
                                           (assoc global-env s (eval2 v {}))))
                       v)
    
    (seq? s-ex)      (apply2 s-ex env)
    :else            s-ex))

(defn text->forms
  "parse text into clojure s-expressions. returns a vector of clojure s-expression forms"
  [txt]
  (loop [char-seq (seq txt)
         level 0
         buffer nil
         forms []]
    (let [c (first char-seq)]
      (cond
        (= c \()            (recur (rest char-seq)
                                   (inc level)
                                   (str buffer c)
                                   forms)
        (= c \))            (recur (rest char-seq)
                                   (dec level)
                                   (str buffer c)
                                   forms)
        (nil? c)            forms
        (and (zero? level)
             (nil? buffer)) (recur (rest char-seq)
                                   level
                                   buffer
                                   forms)
        (zero? level)       (let [form (read-string buffer)]
                              (recur (rest char-seq)
                                     level
                                     nil
                                     (conj forms form)))

        :else               (recur (rest char-seq)
                                   level
                                   (str buffer c)
                                   forms)))))
(defn load-file2 [file-name]
  (let [forms (-> file-name slurp text->forms)]
    (doseq [f forms]
      (eval2 f {}))))

(defn config-log [level]
  (log/merge-config! {:min-level level
                      :middleware [(fn [data]
                                     (update data :vargs
                                             (partial mapv #(if (string? %)
                                                              %
                                                              (with-out-str (pp/pprint %))))))]
                      :appenders {:println {:enabled? false}
                                  :catalog (merge (appenders/spit-appender
                                                   {:fname (let [log-dir (or (System/getenv "LOG_DIR") ".")]
                                                             (str  log-dir "/debug.log"))})
                                                  {:min-level :info
                                                   :level :info})}}))

(comment
  (config-log :info)
  (log/spy :info (* 2 2))
  (load-file2 "src/yinyang/fib.clj")
<<<<<<< HEAD
  (file->forms "src/yinyang/fib.clj")
  (eval2 '(twice 9) {})
=======
  (load-file2 "foo.clj")
>>>>>>> b6694825
  
  (eval2 '(sq 2) {})
  (@global-env 'four)
  (eval2 'four {})
  
  (eval2 '(1 2 3) {}) ;;error
  (eval2 ''(1 2 3) {}) ;;; (1 2 3)
  (eval2 '(+ 2  3) {})
  (eval2 '(+ 2 (+ 1 1 1)) {})
  (eval2 '(+ 2  3 4) {})
  (eval2 '(* 3 (+ 1 2 3)) {})
  (eval2 '(inc 2) {'inc inc})
  

  (eval2 '(lambda [x] (* x x)) {})
  (eval2 '((lambda [x] (* x x)) 4) {'* *})

  (eval2 '((lambda [x y]
                   (* x y)) 5 3 )
         {'* *})

  
  (eval2 '(* x x) {'x 2})
  
  (eval2 '((lambda [x]
                   (* x x)) 2)
         {})

  (eval2 '(prn {:x1 x}) {'x 3
                         'prn prn})
  (eval2 '(do (* x x)
              (* 2 x)
              )
         {'x 4
          '* *})
  (eval2 '(do 2) {})
  
  (eval2 '{:x x} {'x 1})
  (eval2 '[x] {'x 2})
  (eval2 '(def pi 3.141) {})

  )<|MERGE_RESOLUTION|>--- conflicted
+++ resolved
@@ -143,12 +143,7 @@
   (config-log :info)
   (log/spy :info (* 2 2))
   (load-file2 "src/yinyang/fib.clj")
-<<<<<<< HEAD
-  (file->forms "src/yinyang/fib.clj")
-  (eval2 '(twice 9) {})
-=======
   (load-file2 "foo.clj")
->>>>>>> b6694825
   
   (eval2 '(sq 2) {})
   (@global-env 'four)
